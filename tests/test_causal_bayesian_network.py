from __future__ import annotations

import sys

import numpy as np
import pytest
from pgmpy.factors.discrete import TabularCPD  # type: ignore

from pycid import CausalBayesianNetwork, RandomCPD
from pycid.examples.simple_cbns import get_3node_cbn, get_3node_uniform_cbn, get_fork_cbn, get_minimal_cbn


@pytest.fixture
def cbn_3node() -> CausalBayesianNetwork:
    return get_3node_cbn()


@pytest.fixture
def cbn_3node_uniform() -> CausalBayesianNetwork:
    return get_3node_uniform_cbn()


@pytest.fixture
def cbn_minimal() -> CausalBayesianNetwork:
    return get_minimal_cbn()


@pytest.fixture
def cbn_fork() -> CausalBayesianNetwork:
    return get_fork_cbn()


class TestRemoveAddEdge:
    @staticmethod
    def test_remove_add_edge(cbn_3node_uniform: CausalBayesianNetwork) -> None:
        cbn = cbn_3node_uniform
        cbn.remove_edge("A", "B")
        assert cbn.check_model()
        cbn.add_edge("A", "B")
        assert cbn.check_model()
        with pytest.raises(ValueError):
            cbn.remove_edge("A", "C")  # the CPD for C relies on knowing the value of A
            assert cbn.check_model()


class TestRemoveNode:
    @staticmethod
    def remove_node(cbn_3node: CausalBayesianNetwork) -> None:
        cbn_3node.remove_node("S")
        cbn_3node.remove_cpds("D")
        cbn_3node.remove_cpds("U")
        assert cbn_3node.nodes == []


class TestAssignCpd:
    @staticmethod
    def test_add_cpds(cbn_3node: CausalBayesianNetwork) -> None:
        cbn = cbn_3node
        cbn.add_cpds(TabularCPD("D", 2, np.eye(2), evidence=["S"], evidence_card=[2]))
        assert cbn.check_model()
        cpd = cbn.get_cpds("D").values
        assert np.array_equal(cpd, np.array([[1, 0], [0, 1]]))

    @staticmethod
    def test_remove_cpds(cbn_3node: CausalBayesianNetwork) -> None:
        cbn_3node.remove_cpds("S")
        assert "S" not in cbn_3node.model
        assert cbn_3node.get_cpds("S") is None
        cbn_3node.remove_cpds("D")
        cbn_3node.remove_cpds("U")


class TestQuery:
    @staticmethod
    def test_query(cbn_3node: CausalBayesianNetwork) -> None:
        assert cbn_3node.query(["U"], {"D": 2}).values[2] == float(1.0)

    @staticmethod
    def test_query_disconnected_components() -> None:
        cbn = CausalBayesianNetwork([("A", "B")])
        cbn.add_cpds(A=RandomCPD(), B=RandomCPD())
        cbn.query(["A"], {}, intervention={"B": 0})  # the intervention separates A and B into separare components

    @staticmethod
    def test_valid_context(cbn_3node: CausalBayesianNetwork) -> None:
        with pytest.raises(ValueError):
            cbn_3node.query(["U"], {"S": 0})


class TestIntervention:
    @staticmethod
    def test_cbn_single_intervention(cbn_minimal: CausalBayesianNetwork) -> None:
        cbn = cbn_minimal
        assert cbn.expected_value(["B"], {})[0] == 0.5
        for a in [0, 1]:
            cbn.intervene({"A": a})
            assert cbn.expected_value(["B"], {})[0] == a
        assert cbn.expected_value(["B"], {}, intervention={"A": 1})[0] == 1

    @staticmethod
<<<<<<< HEAD
    def test_cbn_double_intervention(cbn_fork: CausalBayesianNetwork) -> None:
        cbn = cbn_fork
        assert cbn.expected_value(["C"], {}, intervention={"A": 1, "B": 3})[0] == 3
        assert cbn.expected_value(["C"], {}, intervention={"A": 2, "B": 4})[0] == 8
=======
    def test_macid_double_intervention(macid_taxi_comp: MACID) -> None:
        macid = macid_taxi_comp
        macid.impute_fully_mixed_policy_profile()
        # TODO: Ask James about this
        assert macid.expected_value(["U1"], {}, intervention={"D1": "c", "D2": "e"})[0] == 3
        assert macid.expected_value(["U2"], {}, intervention={"D1": "c", "D2": "e"})[0] == 5
>>>>>>> b197f738


class TestCopyWithoutCpds:
    @staticmethod
    def test_copy_without_cpds(cbn_3node: CausalBayesianNetwork) -> None:
        assert len(cbn_3node.copy_without_cpds().cpds) == 0


if __name__ == "__main__":
    pytest.main(sys.argv)<|MERGE_RESOLUTION|>--- conflicted
+++ resolved
@@ -98,19 +98,10 @@
         assert cbn.expected_value(["B"], {}, intervention={"A": 1})[0] == 1
 
     @staticmethod
-<<<<<<< HEAD
     def test_cbn_double_intervention(cbn_fork: CausalBayesianNetwork) -> None:
         cbn = cbn_fork
         assert cbn.expected_value(["C"], {}, intervention={"A": 1, "B": 3})[0] == 3
         assert cbn.expected_value(["C"], {}, intervention={"A": 2, "B": 4})[0] == 8
-=======
-    def test_macid_double_intervention(macid_taxi_comp: MACID) -> None:
-        macid = macid_taxi_comp
-        macid.impute_fully_mixed_policy_profile()
-        # TODO: Ask James about this
-        assert macid.expected_value(["U1"], {}, intervention={"D1": "c", "D2": "e"})[0] == 3
-        assert macid.expected_value(["U2"], {}, intervention={"D1": "c", "D2": "e"})[0] == 5
->>>>>>> b197f738
 
 
 class TestCopyWithoutCpds:
