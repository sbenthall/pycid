--- conflicted
+++ resolved
@@ -127,43 +127,19 @@
                 f" {args.symmetric_difference(lower_case_parents)}, "
             )
 
-<<<<<<< HEAD
-    def parents_instantiated(self, cbn: CausalBayesianNetwork) -> bool:
-        """Checks that all parents have been instantiated, which is a pre-condition for instantiating self"""
-        for p in cbn.get_parents(self.variable):
-            p_cpd = cbn.get_cpds(p)
-            if not (p_cpd and hasattr(p_cpd, "state_names")):
-                return False
-        return True
-
     def parent_values(self, cbn: CausalBayesianNetwork) -> Iterator[Dict[str, Outcome]]:
         """Return a list of lists for the values each parent can take (based on the parent state names)"""
-        assert self.parents_instantiated(cbn)
         parent_values_list = []
         for p in cbn.get_parents(self.variable):
-            p_cpd = cbn.get_cpds(p)
-            if p_cpd and hasattr(p_cpd, "state_names"):
-                parent_values_list.append(p_cpd.state_names[p])
-
-=======
-    def parent_values(self, cid: MACIDBase) -> Iterator[Dict[str, Outcome]]:
-        """Return a list of lists for the values each parent can take (based on the parent state names)"""
-        parent_values_list = []
-        for p in cid.get_parents(self.variable):
             try:
-                parent_values_list.append(cid.model.domain[p])
+                parent_values_list.append(cbn.model.domain[p])
             except KeyError:
                 raise ParentsNotReadyException(f"Parent {p} of {self.variable} not yet instantiated")
->>>>>>> 687ac6bf
         for parent_values in itertools.product(*parent_values_list):
             yield {p.lower(): parent_values[i] for i, p in enumerate(cbn.get_parents(self.variable))}
 
     def possible_values(self, cbn: CausalBayesianNetwork) -> List[Outcome]:
         """The possible values this variable can take, given the values the parents can take"""
-<<<<<<< HEAD
-        assert self.parents_instantiated(cbn)
-=======
->>>>>>> 687ac6bf
         return sorted(
             set().union(*[self.stochastic_function(**x).keys() for x in self.parent_values(cbn)])  # type: ignore
         )
@@ -173,14 +149,8 @@
 
         Requires that all parents in the CID have already been instantiated.
         """
-<<<<<<< HEAD
-        if not self.parents_instantiated(cbn):
-            raise ParentsNotReadyException(f"Parents of {self.variable} are not yet instantiated.")
+        self.check_function_arguments_match_parent_names(cbn)
         self.cbn = cbn
-=======
-        self.check_function_arguments_match_parent_names(cid)
-        self.cid = cid
->>>>>>> 687ac6bf
         if self.force_domain:
             if not set(self.possible_values(cbn)).issubset(self.force_domain):
                 raise ValueError("variable {} can take value outside given state_names".format(self.variable))
@@ -223,15 +193,9 @@
         )
 
     def __repr__(self) -> str:
-<<<<<<< HEAD
-        if self.cbn and self.parents_instantiated(self.cbn):
-            dictionary: Dict[str, Union[Dict, Outcome]] = {}
-            for pv in self.parent_values(self.cbn):
-=======
         dictionary: Dict[str, Union[Dict, Outcome]] = {}
         try:
-            for pv in self.parent_values(self.cid):  # type: ignore
->>>>>>> 687ac6bf
+            for pv in self.parent_values(self.cbn):  # type: ignore
                 probabilities = self.stochastic_function(**pv)
                 for outcome in probabilities:
                     if probabilities[outcome] == 1:
