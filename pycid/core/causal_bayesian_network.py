from __future__ import annotations

<<<<<<< HEAD
import logging
from typing import Callable, Dict, Iterable, List, Set, Tuple, Union
=======
import collections
from typing import Any, Callable, Dict, Iterable, List, Set, Tuple, Union
>>>>>>> 687ac6bf

import matplotlib.pyplot as plt
import networkx as nx
import numpy as np
from pgmpy.factors.discrete import TabularCPD
from pgmpy.inference.ExactInference import BeliefPropagation
from pgmpy.models import BayesianModel

from pycid.core.cpd import FunctionCPD, Outcome, ParentsNotReadyException, StochasticFunctionCPD, UniformRandomCPD


class CausalBayesianNetwork(BayesianModel):
    """Causal Bayesian Network

    A Causal Bayesian Network is a Bayesian Network where the directed edges represent every causal relationship
    between the Bayesian Network's variables.
    """

    class Model(collections.UserDict):
        """
        This class keeps track of all CPDs and their domains in the form of a dictionary,
        and makes sure that whenever a CPD is added or removed, it is also added/removed from
        the BayesianModel list.
        """

        def __init__(self, cbn: CausalBayesianNetwork, *args: Any, **kwargs: Any) -> None:
            super().__init__(*args, **kwargs)
            self.cbn = cbn
            self.domain: Dict[str, List[Outcome]] = {}

        def __setitem__(self, variable: str, cpd: TabularCPD, sync_state_names: bool = True) -> None:

            # Update the keys
            if variable in self.keys():
                self.__delitem__(variable)
            super().__setitem__(variable, cpd)

            # If the CPD can be initialized, try doing so. If it fails, do nothing
            if isinstance(cpd, StochasticFunctionCPD):
                try:
                    cpd.initialize_tabular_cpd(self.cbn)
                except ParentsNotReadyException:
                    return

            # add cpd to BayesianModel, and update domain dictionary
            BayesianModel.add_cpds(self.cbn, cpd)
            old_domain = self.domain.get(variable, None)
            self.domain[variable] = cpd.state_names[variable]

            # if the domain has changed, update all descendants, and sync the state_names
            if not (old_domain and old_domain == self.domain[variable]):
                for child in self.cbn.get_children(variable):
                    if child in self.keys():
                        self.__setitem__(child, self[child], sync_state_names=False)  # type: ignore
                if sync_state_names:
                    self.sync_state_names()

        def __delitem__(self, variable: str) -> None:
            super().__delitem__(variable)
            try:
                BayesianModel.remove_cpds(self.cbn, variable)
            except ValueError:
                pass

        def sync_state_names(self) -> None:
            """Inform each CPD about the domains of other variables"""
            for cpd in self.cbn.get_cpds():
                cpd.store_state_names(None, None, self.domain)

    def __init__(self, edges: Iterable[Tuple[str, str]]):
        """Initialize a Causal Bayesian Network

        Parameters
        ----------
        edges: A set of directed edges. Each is a pair of node labels (tail, head).
        """
        self.model = self.Model(self)
        super().__init__(ebunch=edges)

        self._lowercase_to_variable: Dict[str, str] = {}
        for node in self.nodes:
            if node.lower() in self._lowercase_to_variable:
                raise ValueError(
                    f'Name conflict: Both "{node}" and "{self._lowercase_to_variable[node.lower()]}" '
                    f'have the same lowercase "{node.lower()}".'
                )
            self._lowercase_to_variable[node.lower()] = node

    def remove_edge(self, u: str, v: str) -> None:
        super().remove_edge(u, v)
        if v in self.model and isinstance(self.model[v], UniformRandomCPD):
            self.model[v] = self.model[v]

    def add_edge(self, u: str, v: str) -> None:
        super().add_edge(u, v)
        if v in self.model and isinstance(self.model[v], UniformRandomCPD):
            self.model[v] = self.model[v]

    def add_cpds(self, *cpds: TabularCPD) -> None:
        """
        Add the given CPDs and initialize StochasticFunctionCPDs
        """
        for cpd in cpds:
            self.model.__setitem__(cpd.variable, cpd, sync_state_names=False)  # type: ignore
        self.model.sync_state_names()

    def remove_cpds(self, *cpds: Union[str, TabularCPD]) -> None:
        for cpd in cpds:
            del self.model[cpd.variable if isinstance(cpd, TabularCPD) else cpd]

    def _fix_lowercase_variables(self, outcome_dict: Dict[str, Outcome]) -> None:
        """
        Outcomes are sometimes specified in terms of lowercase versions of variable names.
        They need to be converted, before passed to factor.query
        """
        for var in set(outcome_dict).intersection(self._lowercase_to_variable):
            outcome_dict[self._lowercase_to_variable[var]] = outcome_dict[var]
            del outcome_dict[var]

    def query(
        self, query: Iterable[str], context: Dict[str, Outcome], intervention: Dict[str, Outcome] = None
    ) -> BeliefPropagation:
        """Return P(query|context, do(intervention))*P(context | do(intervention)).

        Use factor.normalize to get p(query|context, do(intervention)).
        Use context={} to get P(query).

        Parameters
        ----------
        query: A set of nodes to query.

        context: Node values to condition upon. A dictionary mapping of node => outcome.

        intervention: Interventions to apply. A dictionary mapping node => outcome.
        """
        self._fix_lowercase_variables(context)

        for variable, outcome in context.items():
            if outcome not in self.model.domain[variable]:
                raise ValueError(f"The outcome {outcome} is not in the domain of {variable}")

        # Apply the intervention (if any)
        if intervention:
            cbn = self.copy()
            cbn.intervene(intervention)
        else:
            cbn = self

        # query fails if graph includes nodes not in a connected component, so we remove them
        undirected = cbn.to_undirected()
        connected_nodes: Set[str] = set().union(  # type: ignore
            *[nx.node_connected_component(undirected, var) for var in query]
        )
        context = {k: v for k, v in context.items() if k in connected_nodes}
        for node in list(cbn.nodes):
            if node not in connected_nodes:
                cbn.remove_node(node)
        if not nx.is_connected(cbn.to_undirected()):
            raise ValueError(f"query {query} contains nodes in disconnected components")

        bp = BeliefPropagation(cbn)

        with np.errstate(invalid="ignore"):  # Suppress numpy warnings for 0/0
            factor = bp.query(query, context, show_progress=False)
        return factor

    def intervene(self, intervention: Dict[str, Outcome]) -> None:
        """Given a dictionary of interventions, replace the CPDs for the relevant nodes.

        Soft interventions can be achieved by using self.add_cpds() directly.

        Parameters
        ----------
        intervention: Interventions to apply. A dictionary mapping node => value.
        """
        self._fix_lowercase_variables(intervention)
        for variable in intervention:
            for p in self.get_parents(variable):  # remove ingoing edges
                self.remove_edge(p, variable)
            self.add_cpds(
                FunctionCPD(variable, lambda: intervention[variable], domain=self.model.domain.get(variable, None))
            )

    def expected_value(
        self,
        variables: Iterable[str],
        context: Dict[str, Outcome],
        intervention: Dict[str, Outcome] = None,
    ) -> List[float]:
        """Compute the expected value of a real-valued variable for a given context,
        under an optional intervention

        Parameters
        ----------
        variables: A set of variables to evaluate.

        context: Node values to condition upon. A dictionary mapping of node => value.

        intervention: Interventions to apply. A dictionary mapping node => value.
        """
        factor = self.query(variables, context, intervention=intervention)
        factor.normalize()  # make probs add to one

        ev = np.array([0.0 for _ in factor.variables])
        for idx, prob in np.ndenumerate(factor.values):
            # idx contains the information about the value each variable takes
            # we use state_names to convert index into the actual value of the variable
            ev += prob * np.array(
                [factor.state_names[variable][idx[var_idx]] for var_idx, variable in enumerate(factor.variables)]
            )
            if np.isnan(ev).any():
                raise RuntimeError(
                    "query {} | {} generated Nan from idx: {}, prob: {}, \
                                consider imputing a random decision".format(
                        variables, context, idx, prob
                    )
                )
        return ev.tolist()  # type: ignore

    def copy_without_cpds(self) -> CausalBayesianNetwork:
        """copy the CausalBayesianNetwork object"""
        return CausalBayesianNetwork(edges=self.edges)

    def copy(self) -> CausalBayesianNetwork:
        """copy the MACIDBase object"""
        model_copy = self.copy_without_cpds()
        if self.cpds:
            model_copy.add_cpds(*[cpd.copy() for cpd in self.cpds])
        return model_copy

    def _get_color(self, node: str) -> Union[np.ndarray, str]:
        # TODO: the return type is like this because otherwise it violates the "Liskov substitution principle".
        # all nodes in a CBN are chance nodes
        return "lightgray"

    def _get_shape(self, node: str) -> str:
        # all nodes in a CBN are chance nodes
        return "o"

    def _get_label(self, node: str) -> str:
        cpd = self.get_cpds(node)
        if hasattr(cpd, "label"):
            return cpd.label  # type: ignore
        elif hasattr(cpd, "__name__"):
            return cpd.__name__  # type: ignore
        else:
            return ""

    def draw(
        self,
        node_color: Callable[[str], Union[str, np.ndarray]] = None,
        node_shape: Callable[[str], str] = None,
        node_label: Callable[[str], str] = None,
    ) -> None:
        """
        Draw the MACID or CID.
        """
        color = node_color if node_color else self._get_color
        shape = node_shape if node_shape else self._get_shape
        label = node_label if node_label else self._get_label
        layout = nx.kamada_kawai_layout(self)
        label_dict = {node: label(node) for node in self.nodes}
        pos_higher = {}
        for k, v in layout.items():
            if v[1] > 0:
                pos_higher[k] = (v[0] - 0.1, v[1] - 0.2)
            else:
                pos_higher[k] = (v[0] - 0.1, v[1] + 0.2)
        nx.draw_networkx(self, pos=layout, node_size=800, arrowsize=20)
        nx.draw_networkx_labels(self, pos_higher, label_dict)
        for node in self.nodes:
            nx.draw_networkx(
                self.to_directed().subgraph([node]),
                pos=layout,
                node_size=800,
                arrowsize=20,
                node_color=color(node),
                node_shape=shape(node),
            )
        plt.show()

    def draw_property(self, node_property: Callable[[str], bool], color: str = "red") -> None:
        """Draw a CBN, CID, or MACID with the nodes satisfying node_property highlighted"""

        def node_color(node: str) -> Union[np.ndarray, str]:
            if node_property(node):
                return color
            else:
                return self._get_color(node)

        self.draw(node_color=node_color)<|MERGE_RESOLUTION|>--- conflicted
+++ resolved
@@ -1,12 +1,7 @@
 from __future__ import annotations
 
-<<<<<<< HEAD
-import logging
-from typing import Callable, Dict, Iterable, List, Set, Tuple, Union
-=======
 import collections
 from typing import Any, Callable, Dict, Iterable, List, Set, Tuple, Union
->>>>>>> 687ac6bf
 
 import matplotlib.pyplot as plt
 import networkx as nx
