from __future__ import annotations
import itertools
from typing import List, Any, Dict
import numpy as np
import matplotlib.cm as cm
import networkx as nx
import matplotlib.pyplot as plt
from typing import TYPE_CHECKING
if TYPE_CHECKING:
    from core.macid_base import MACIDBase


class RelevanceGraph(nx.DiGraph):
    """
    The relevance graph for a set of decision nodes in the (MA)CID
    see: Hammond, L., Fox, J., Everitt, T., Abate, A., & Wooldridge, M. (2021).
    Equilibrium Refinements for Multi-Agent Influence Diagrams: Theory and Practice.
    Default: the set of decision nodes is all decision nodes in the MAID.
    - an edge D -> D' exists iff D' is r-reachable from D (ie D strategically or probabilistically relies on D')
    """

    def __init__(self, cid: MACIDBase, decisions: List[str] = None):
        super().__init__()
        if decisions is None:
            decisions = cid.all_decision_nodes
        self.add_nodes_from(decisions)
        dec_pair_perms = list(itertools.permutations(decisions, 2))
        for dec_pair in dec_pair_perms:
            if cid.is_s_reachable(dec_pair[0], dec_pair[1]):
                self.add_edge(dec_pair[0], dec_pair[1])

    def is_acyclic(self) -> bool:
        """
        Find whether the relevance graph for all of the decision nodes in the MACID is acyclic.
        """
        return nx.is_directed_acyclic_graph(self)  # type: ignore

    def get_sccs(self) -> List[set]:
        """
        Return a list with the maximal strongly connected components of the MACID's
        full strategic relevance graph.
        Uses Tarjan’s algorithm with Nuutila’s modifications
        - complexity is linear in the number of edges and nodes """
        return list(nx.strongly_connected_components(self))

    def _set_color_scc(self, node: str, sccs: List[Any]) -> np.ndarray:
        "Assign a unique color to the set of nodes in each SCC."
        colors = cm.rainbow(np.linspace(0, 1, len(sccs)))
        scc_index = 0
        for idx, scc in enumerate(sccs):
            if node in scc:
                scc_index = idx
                break
        return colors[scc_index]  # type: ignore

    def draw_sccs(self) -> None:
        """
        Show the SCCs for the MACID's full strategic relevance graph
        """
        sccs = list(nx.strongly_connected_components(self))
        layout = nx.kamada_kawai_layout(self)
        colors = [self._set_color_scc(node, sccs) for node in self.nodes]
        nx.draw_networkx(self, pos=layout, node_size=400, arrowsize=20, edge_color='g', node_color=colors)
        plt.show()

    def draw(self) -> None:
        """
        Draw the MACID's relevance graph for the given set of decision nodes.
        Default: draw the relevance graph for all decision nodes in the MACID.
        """
        nx.draw_networkx(self, node_size=400, arrowsize=20, node_color='k', font_color='w',
                         edge_color='k', with_labels=True)
        plt.show()


class CondensedRelevanceGraph(nx.DiGraph):
    """
    The nodes of a condensed_relevance graph are the maximal sccs of the full relevance graph
    of the original MAID.

    The condensed_relevance graph will always be acyclic. Therefore, we can return a topological ordering.
    """

    def __init__(self, macid: MACIDBase):
        super().__init__()
        rg = RelevanceGraph(macid)
        con_rel = nx.condensation(rg)
        self.add_nodes_from(con_rel.nodes)
        self.add_edges_from(con_rel.edges)
        # this generates a dictionary matching each decision node
        # in rg to the node of con_rel that it's in.
        self.graph['mapping'] = con_rel.graph['mapping']

    def draw(self) -> None:
        """
        Draw the Condensed Relevance graph of a (MA)CID.
        """
        nx.draw_networkx(self, with_labels=True)
<<<<<<< HEAD
        plt.show()
=======
        plt.show()

    def get_scc_topological_ordering(self) -> List[int]:
        """
        Returns a topological ordering (which might not be unique) of the SCCs
        """
        decs_in_each_scc = [self.get_decisions_in_scc()[scc] for scc in list(nx.topological_sort(self))]
        return decs_in_each_scc

    def get_decisions_in_scc(self) -> Dict[int, List[str]]:
        """ Return a dictionary matching each SCC with a list of decision nodes that it contains"""
        scc_dec_mapping: Dict[int, List[str]] = {}
        # invert the dictionary to match each scc with the decision nodes in it
        for k, v in self.graph['mapping'].items():
            scc_dec_mapping[v] = scc_dec_mapping.get(v, []) + [k]
        return scc_dec_mapping
>>>>>>> 81ac6f61
<|MERGE_RESOLUTION|>--- conflicted
+++ resolved
@@ -96,9 +96,6 @@
         Draw the Condensed Relevance graph of a (MA)CID.
         """
         nx.draw_networkx(self, with_labels=True)
-<<<<<<< HEAD
-        plt.show()
-=======
         plt.show()
 
     def get_scc_topological_ordering(self) -> List[int]:
@@ -114,5 +111,4 @@
         # invert the dictionary to match each scc with the decision nodes in it
         for k, v in self.graph['mapping'].items():
             scc_dec_mapping[v] = scc_dec_mapping.get(v, []) + [k]
-        return scc_dec_mapping
->>>>>>> 81ac6f61
+        return scc_dec_mapping